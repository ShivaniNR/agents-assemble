--- conflicted
+++ resolved
@@ -1,6 +1,5 @@
-"use client";
-
-<<<<<<< HEAD
+'use client'; 
+
 import React, { useState, useRef, useEffect } from 'react';
 import { Swiper, SwiperSlide } from 'swiper/react';
 import { EffectCoverflow, Pagination, Autoplay } from 'swiper/modules';
@@ -9,94 +8,48 @@
 import 'swiper/css';
 import 'swiper/css/effect-coverflow';
 import 'swiper/css/pagination';
-=======
-// Importing the tools I need from React and the Swiper carousel library.
-import React, { useState, useRef } from "react";
-import { Swiper, SwiperSlide } from "swiper/react";
-import { EffectCoverflow, Pagination, Autoplay } from "swiper/modules";
-import type { Swiper as SwiperCore } from "swiper";
-import "swiper/css";
-import "swiper/css/effect-coverflow";
-import "swiper/css/pagination";
+
+// SHIVANI ADDITION: Importing the photoUpload component 
 import PhotoUploadModal from "../components/photoUpload";
->>>>>>> 4a3a8320
+
+// Helper component for the word-by-word typing effect
+const TypewriterText = ({ text, onComplete, className }: { text: string, onComplete?: () => void, className?: string }) => {
+  const [displayedText, setDisplayedText] = useState('');
+  
+  useEffect(() => {
+    let currentText = '';
+    setDisplayedText('');
+    const words = text.split(' ');
+    let currentWordIndex = 0;
+    const intervalId = setInterval(() => {
+      if (currentWordIndex < words.length) {
+        currentText = currentText + (currentWordIndex > 0 ? ' ' : '') + words[currentWordIndex];
+        setDisplayedText(currentText);
+        currentWordIndex++;
+      } else {
+        clearInterval(intervalId);
+        if (onComplete) onComplete(); 
+      }
+    }, 120);
+    return () => clearInterval(intervalId);
+  }, [text, onComplete]);
+  return <p className={className}>{displayedText}</p>;
+};
 
 export default function Home() {
-  // ----------------------------------------------------------------
-  // --- 1. STATE MANAGEMENT ---
-  // All the variables that store information for the page.
-  // ----------------------------------------------------------------
   const [view, setView] = useState<'home' | 'thinking' | 'chat'>('home'); 
   const [conversation, setConversation] = useState<{ sender: 'user' | 'agent'; query: string; response?: string }[]>([]);
   const [currentStepIndex, setCurrentStepIndex] = useState(0);
-<<<<<<< HEAD
   const [isInitiated, setIsInitiated] = useState(false);
+  const carouselRef = useRef<SwiperCore | null>(null);
   const [activeIndex, setActiveIndex] = useState(0);
-=======
-  const [currentUserQuery, setCurrentUserQuery] = useState("");
-  const [currentAgentReply, setCurrentAgentReply] = useState("");
-  const [highlightedMemoryId, setHighlightedMemoryId] = useState<number | null>(
-    null
-  );
-
-  // photoUpload component
+  const chatContainerRef = useRef<HTMLDivElement | null>(null);
+  
+  // SHIVANI ADDITION: State to manage the photo upload modal 
   const [isPhotoModalOpen, setIsPhotoModalOpen] = useState(false);
 
-  // This ref gives me direct control over the carousel component.
->>>>>>> 4a3a8320
-  const carouselRef = useRef<SwiperCore | null>(null);
-  const chatContainerRef = useRef<HTMLDivElement | null>(null);
-
-<<<<<<< HEAD
-  // 2. DEMO DATA
-  // All the hard-coded content for the prototype.
   const demoConversation = [ { query: "Who was that person I met at TechCrunch who worked on crypto payments?", response: "That would be Jennifer Chen, VP of Engineering at Stripe! You met her at their booth on day 2 of TechCrunch conference. She mentioned they were hiring senior engineers for their crypto payments team." }, { query: "Right! What else did we talk about?", response: "You both bonded over being Stanford alumni, and she specifically mentioned their new payment APIs. You took a photo together at their booth, and she gave you her business card with instructions to reach out about the senior engineering role." }, { query: "Did I ever follow up with her?", response: "Yes, I reminded you on Tuesday morning as requested, and you sent her a LinkedIn message that same day. She responded within 2 hours suggesting a coffee meeting, which you scheduled for the next Friday. You met at Blue Bottle Coffee downtown and had what you described as a 'great conversation about team culture and technical challenges.'" }, { query: "Perfect. I'm interviewing at Coinbase tomorrow and want to mention my connection to Stripe's crypto work. Can you give me some talking points?", response: "Based on your conversation with Jennifer, here are some relevant points: • Stripe is actively investing in crypto infrastructure with dedicated teams • They're focusing on enterprise-grade payment solutions (Jennifer's emphasis) • Their approach prioritizes regulatory compliance and security • Jennifer mentioned they're seeing huge demand from fintech companies. This shows you're plugged into industry trends and have insights from a senior leader in the space. Would you like me to find other crypto-related conversations from your memory?" } ];
   const memoryPhotos = [ { id: 1, name: 'Jennifer Chen', imageUrl: '/placeholder.png' }, { id: 2, name: 'Jake\'s Bday', imageUrl: '/placeholder.png' }, { id: 3, name: 'Coffee Meetup', imageUrl: '/placeholder.png' }, { id: 4, name: 'Team Lunch', imageUrl: '/placeholder.png' }, { id: 5, name: 'Project Demo', imageUrl: '/placeholder.png' } ];
-
-  // 3. HELPER FUNCTIONS
-  // Reusable logic, like creating a delay.
-  const wait = (ms: number) => new Promise(res => setTimeout(res, ms));
-=======
-  // This is the hard-coded conversation I'm using for the demo.
-  const demoConversation = [
-    {
-      query:
-        "Who was that person I met at TechCrunch who worked on crypto payments?",
-      response:
-        "That would be Jennifer Chen, VP of Engineering at Stripe! You met her at their booth on day 2 of TechCrunch conference. She mentioned they were hiring senior engineers for their crypto payments team.",
-    },
-    {
-      query: "Right! What else did we talk about?",
-      response:
-        "You both bonded over being Stanford alumni, and she specifically mentioned their new payment APIs. You took a photo together at their booth, and she gave you her business card with instructions to reach out about the senior engineering role.",
-    },
-    {
-      query: "Did I ever follow up with her?",
-      response:
-        "Yes, I reminded you on Tuesday morning as requested, and you sent her a LinkedIn message that same day. She responded within 2 hours suggesting a coffee meeting, which you scheduled for the next Friday. You met at Blue Bottle Coffee downtown and had what you described as a 'great conversation about team culture and technical challenges.'",
-    },
-    {
-      query:
-        "Perfect. I'm interviewing at Coinbase tomorrow and want to mention my connection to Stripe's crypto work. Can you give me some talking points?",
-      response:
-        "Based on your conversation with Jennifer, here are some relevant points: • Stripe is actively investing in crypto infrastructure with dedicated teams • They're focusing on enterprise-grade payment solutions (Jennifer's emphasis) • Their approach prioritizes regulatory compliance and security • Jennifer mentioned they're seeing huge demand from fintech companies. This shows you're plugged into industry trends and have insights from a senior leader in the space. Would you like me to find other crypto-related conversations from your memory?",
-    },
-  ];
-
-  // This is the list of photos for the carousel.
-  const memoryPhotos = [
-    { id: 1, name: "Jennifer Chen", imageUrl: "/placeholder.png" },
-    { id: 2, name: "Jake's Bday", imageUrl: "/placeholder.png" },
-    { id: 3, name: "Coffee Meetup", imageUrl: "/placeholder.png" },
-    { id: 4, name: "Team Lunch", imageUrl: "/placeholder.png" },
-    { id: 5, name: "Project Demo", imageUrl: "/placeholder.png" },
-  ];
-
-  // This function runs when the microphone button is clicked.
-  const runNextStepInDemo = () => {
-    const jenniferId = 1;
-    const jenniferIndex = memoryPhotos.findIndex((m) => m.id === jenniferId);
->>>>>>> 4a3a8320
 
   useEffect(() => {
     if (chatContainerRef.current) {
@@ -105,8 +58,8 @@
     }
   }, [conversation]);
 
-  // 4. EVENT HANDLERS
-  // All the functions that run when the user does something.
+  const wait = (ms: number) => new Promise(res => setTimeout(res, ms));
+
   const handleInitiateConversation = async () => {
     if (view !== 'home' || currentStepIndex !== 0) return;
     setIsInitiated(true);
@@ -127,7 +80,6 @@
 
   const runNextStepInDemo = async () => {
     const currentStep = demoConversation[currentStepIndex];
-<<<<<<< HEAD
     if (!currentStep) return;
     setConversation(prev => [ ...prev, { sender: 'user', query: currentStep.query }]);
     await wait(1500);
@@ -144,245 +96,114 @@
         carouselRef.current.autoplay?.start();
       }
   };
-  
-  // 5. HELPER COMPONENTS ---
-  // Small, reusable components used only on this page.
-  const TypewriterText = ({ text, onComplete, className }: { text: string, onComplete?: () => void, className?: string }) => {
-    const [displayedText, setDisplayedText] = useState('');
-    useEffect(() => {
-      let currentText = '';
-      setDisplayedText('');
-      const words = text.split(' ');
-      let currentWordIndex = 0;
-      const intervalId = setInterval(() => {
-        if (currentWordIndex < words.length) {
-          currentText += (currentWordIndex > 0 ? ' ' : '') + words[currentWordIndex];
-          setDisplayedText(currentText);
-          currentWordIndex++;
-        } else {
-          clearInterval(intervalId);
-          if (onComplete) onComplete(); 
-        }
-      }, 120);
-      return () => clearInterval(intervalId);
-    }, [text, onComplete]);
-    return <p className={className}>{displayedText}</p>;
-=======
-    setCurrentUserQuery(currentStep.query);
-    setCurrentAgentReply(currentStep.response);
-
-    // ...and then get ready for the next click by advancing the step index.
-    setCurrentStepIndex(
-      (prevIndex) => (prevIndex + 1) % demoConversation.length
-    );
->>>>>>> 4a3a8320
-  };
-
-  // --- 6. RENDER ---
-  // The actual JSX that gets rendered to the screen.
+
   return (
-<<<<<<< HEAD
     <div className="bg-gray-50 text-gray-800 min-h-screen font-sans overflow-hidden relative">
-      <AnimatePresence>
-        {view === 'home' && (
-          <motion.div initial={{ opacity: 1 }} exit={{ opacity: 0 }} transition={{ duration: 0.5 }} className="absolute inset-0">
+      {/* This div blurs the background when the modal is open */}
+      <div className={`transition-all duration-300 ${isPhotoModalOpen ? "blur-sm" : ""}`}>
+        <AnimatePresence>
+          {view === 'home' && (
+            <motion.div initial={{ opacity: 1 }} exit={{ opacity: 0 }} transition={{ duration: 0.5 }} className="absolute inset-0">
             <div className="bg-black">
               <header className="flex justify-between items-center p-5 max-w-5xl mx-auto">
                   <div className="text-2xl font-bold text-white">Life Witness</div>
-                  <nav className="flex gap-4 sm:gap-6 text-gray-400">
-                      <a href="/our-project" className="hover:text-white">Our Project</a>
-                      <a href="/meet-your-agents" className="hover:text-white">Meet Your Agents</a>
-                      <a href="/settings" className="hover:text-white">Settings</a>
+                  <nav className="flex gap-4 sm:gap-6 text-white">
+                      <a href="/our-project" className="hover:text-gray-300">Our Project</a>
+                      <a href="/meet-your-agents" className="hover:text-gray-300">Meet Your Agents</a>
+                      <a href="/settings" className="hover:text-gray-300">Settings</a>
                   </nav>
               </header>
             </div>
-            <div className="p-5 sm:p-8 flex flex-col h-full max-w-5xl mx-auto">
-                <main className="flex-grow flex flex-col items-center justify-center space-y-10">
-                    <div className="text-center">
-                        <h1 className="text-5xl font-bold text-gray-800">
-                            <span className="bg-gradient-to-r from-amber-500 to-orange-500 bg-clip-text text-transparent">Hello,</span> what memory
-                        </h1>
-                        <h1 className="text-5xl font-bold text-gray-800 mt-2">
-                            would you like to relive today?
-                        </h1>
-                    </div>
-                    <Swiper 
-                      onSwiper={(swiper) => { carouselRef.current = swiper; }} 
-                      onSlideChange={(swiper) => setActiveIndex(swiper.realIndex)}
-                      effect={'coverflow'} grabCursor={true} centeredSlides={true} 
-                      slidesPerView={3} loop={true} autoplay={{ delay: 3000, disableOnInteraction: false }} 
-                      modules={[EffectCoverflow, Pagination, Autoplay]} className="w-full"
-                      coverflowEffect={{ rotate: 0, stretch: 80, depth: 150, modifier: 1, slideShadows: false }}
-                    >
-                        {memoryPhotos.map((photo, index) => (
-                            <SwiperSlide key={photo.id}>
-                              <div className="flex flex-col items-center justify-center h-full pt-10">
-                                <img src={photo.imageUrl} alt={photo.name || ''} className={`w-32 h-32 sm:w-40 sm:h-40 object-cover rounded-2xl shadow-lg transition-all duration-300 ${activeIndex === index ? 'scale-110 shadow-2xl' : 'scale-90 opacity-60'}`}/>
-                                <span className={`block mt-4 font-medium text-sm transition-opacity duration-300 ${activeIndex === index ? 'opacity-100' : 'opacity-60'}`}>{photo.name}</span>
-                              </div>
-                            </SwiperSlide>
-                        ))}
-                    </Swiper>
-                    <div className="w-full max-w-3xl bg-white p-2 rounded-full border border-gray-200 shadow-sm flex items-center h-20">
-                        <div className="flex-grow px-4">
-                          {isInitiated ? (
-                              <TypewriterText text={`${demoConversation[0].query}`} onComplete={switchToThinking} className="text-gray-800 text-base" />
-                          ) : (
-                              <p className="text-gray-500 text-base">Ask about a memory...</p>
-                          )}
-                        </div>
-                        <button onClick={handleInitiateConversation} disabled={isInitiated} className="bg-gray-100 hover:bg-gray-200 rounded-full p-3 text-2xl flex items-center justify-center disabled:opacity-50 mx-2">🎤</button>
-                        <button className="bg-blue-500 hover:bg-blue-600 text-white rounded-full py-3 px-6 font-semibold text-sm">Upload Memory</button>
-                    </div>
-                </main>
-            </div>
-          </motion.div>
-        )}
-      </AnimatePresence>
-
-      <AnimatePresence>
-        {view === 'thinking' && (
-          <motion.div initial={{ opacity: 0 }} animate={{ opacity: 1 }} exit={{ opacity: 0 }} className="absolute inset-0 flex flex-col items-center justify-center bg-white">
-            <p className="text-lg mb-4">"{demoConversation[0].query}"</p>
-            <div className="flex items-center justify-center gap-2">
-              <motion.span animate={{ y: [0, -10, 0] }} transition={{ duration: 1.2, repeat: Infinity, ease: "easeInOut" }} className="w-3 h-3 bg-blue-500 rounded-full"/>
-              <motion.span animate={{ y: [0, -10, 0] }} transition={{ duration: 1.2, repeat: Infinity, ease: "easeInOut", delay: 0.2 }} className="w-3 h-3 bg-blue-500 rounded-full"/>
-              <motion.span animate={{ y: [0, -10, 0] }} transition={{ duration: 1.2, repeat: Infinity, ease: "easeInOut", delay: 0.4 }} className="w-3 h-3 bg-blue-500 rounded-full"/>
-            </div>
-          </motion.div>
-        )}
-      </AnimatePresence>
-
-      <AnimatePresence>
-        {view === 'chat' && (
-          <motion.div initial={{ opacity: 0 }} animate={{ opacity: 1 }} transition={{ duration: 0.5 }} className="absolute inset-0">
-            <div className="flex h-screen">
-              <div className="w-1/3 bg-gray-50 border-r border-gray-200 p-8 flex flex-col justify-center items-center relative">
-                <button onClick={handleGoHome} className="absolute top-6 left-6 text-2xl hover:text-gray-500">&times;</button>
-                <div className="text-center"><img src="/placeholder.png" alt="Jennifer Chen" className="w-52 h-52 object-cover rounded-xl shadow-xl"/><p className="mt-4 text-lg font-semibold">Jennifer Chen</p></div>
+              <div className="p-5 sm:p-8 flex flex-col h-full max-w-5xl mx-auto">
+                  <main className="flex-grow flex flex-col items-center justify-center space-y-10">
+                      <div className="text-center">
+                          <h1 className="text-5xl font-bold text-gray-800">
+                              <span className="bg-gradient-to-r from-amber-500 to-orange-500 bg-clip-text text-transparent">Hello,</span> what memory
+                          </h1>
+                          <h1 className="text-5xl font-bold text-gray-800 mt-2">
+                              would you like to relive today?
+                          </h1>
+                      </div>
+                      <Swiper 
+                        onSwiper={(swiper) => { carouselRef.current = swiper; }} 
+                        onSlideChange={(swiper) => setActiveIndex(swiper.realIndex)}
+                        effect={'coverflow'} grabCursor={true} centeredSlides={true} 
+                        slidesPerView={3} loop={true} autoplay={{ delay: 3000, disableOnInteraction: false }} 
+                        modules={[EffectCoverflow, Pagination, Autoplay]} className="w-full"
+                        coverflowEffect={{ rotate: 0, stretch: 80, depth: 150, modifier: 1, slideShadows: false }}
+                      >
+                          {memoryPhotos.map((photo, index) => (
+                              <SwiperSlide key={photo.id}>
+                                <div className="flex flex-col items-center justify-center h-full pt-10">
+                                  <img src={photo.imageUrl} alt={photo.name || ''} className={`w-32 h-32 sm:w-40 sm:h-40 object-cover rounded-2xl shadow-lg transition-all duration-300 ${activeIndex === index ? 'scale-110 shadow-2xl' : 'scale-90 opacity-60'}`}/>
+                                  <span className={`block mt-4 font-medium text-sm transition-opacity duration-300 ${activeIndex === index ? 'opacity-100' : 'opacity-60'}`}>{photo.name}</span>
+                                </div>
+                              </SwiperSlide>
+                          ))}
+                      </Swiper>
+                      <div className="w-full max-w-3xl bg-white p-2 rounded-full border border-gray-200 shadow-sm flex items-center h-20">
+                          <div className="flex-grow px-4">
+                            {isInitiated ? (
+                                <TypewriterText text={`${demoConversation[0].query}`} onComplete={switchToThinking} className="text-gray-800 text-base" />
+                            ) : (
+                                <p className="text-gray-500 text-base">Ask about a memory...</p>
+                            )}
+                          </div>
+                          <button onClick={handleInitiateConversation} disabled={isInitiated} className="bg-gray-100 hover:bg-gray-200 rounded-full p-3 text-2xl flex items-center justify-center disabled:opacity-50 mx-2">🎤</button>
+                          {/* --- PARTNER'S ADDITION: onClick handler for the upload button --- */}
+                          <button onClick={() => setIsPhotoModalOpen(true)} className="bg-blue-500 hover:bg-blue-600 text-white rounded-full py-3 px-6 font-semibold text-sm">Upload Memory</button>
+                      </div>
+                  </main>
               </div>
-              <div className="w-2/3 flex flex-col p-8 bg-white">
-                <div ref={chatContainerRef} className="flex-grow overflow-y-auto pr-4 space-y-6">
-                  {conversation.map((chat, index) => (<div key={index}>{chat.sender === 'user' ? (<div className="flex items-start gap-3 justify-end"><div className="bg-blue-500 text-white p-3 rounded-lg max-w-xl"><TypewriterText text={chat.query} /></div></div>) : (<div className="flex items-start gap-3"><div className="bg-gray-100 p-3 rounded-lg max-w-xl"><TypewriterText text={chat.response || ''} /></div></div>)}</div>))}
+            </motion.div>
+          )}
+        </AnimatePresence>
+
+        <AnimatePresence>
+          {view === 'thinking' && (
+            <motion.div initial={{ opacity: 0 }} animate={{ opacity: 1 }} exit={{ opacity: 0 }} className="absolute inset-0 flex flex-col items-center justify-center bg-white">
+              <p className="text-lg mb-4">"{demoConversation[0].query}"</p>
+              <div className="flex items-center justify-center gap-2">
+                <motion.span animate={{ y: [0, -10, 0] }} transition={{ duration: 1.2, repeat: Infinity, ease: "easeInOut" }} className="w-3 h-3 bg-blue-500 rounded-full"/>
+                <motion.span animate={{ y: [0, -10, 0] }} transition={{ duration: 1.2, repeat: Infinity, ease: "easeInOut", delay: 0.2 }} className="w-3 h-3 bg-blue-500 rounded-full"/>
+                <motion.span animate={{ y: [0, -10, 0] }} transition={{ duration: 1.2, repeat: Infinity, ease: "easeInOut", delay: 0.4 }} className="w-3 h-3 bg-blue-500 rounded-full"/>
+              </div>
+            </motion.div>
+          )}
+        </AnimatePresence>
+
+        <AnimatePresence>
+          {view === 'chat' && (
+            <motion.div initial={{ opacity: 0 }} animate={{ opacity: 1 }} transition={{ duration: 0.5 }} className="absolute inset-0">
+              <div className="flex h-screen">
+                <div className="w-1/3 bg-gray-50 border-r border-gray-200 p-8 flex flex-col justify-center items-center relative">
+                  <button onClick={handleGoHome} className="absolute top-6 left-6 text-2xl hover:text-gray-500">&times;</button>
+                  <div className="text-center"><img src="/placeholder.png" alt="Jennifer Chen" className="w-52 h-52 object-cover rounded-xl shadow-xl"/><p className="mt-4 text-lg font-semibold">Jennifer Chen</p></div>
                 </div>
-                <div className="flex-shrink-0 pt-6 flex justify-center">
-                    <button onClick={runNextStepInDemo} className="bg-gray-200 hover:bg-gray-300 rounded-full w-16 h-16 text-4xl flex items-center justify-center">🎤</button>
+                <div className="w-2/3 flex flex-col p-8 bg-white">
+                  <div ref={chatContainerRef} className="flex-grow overflow-y-auto pr-4 space-y-6">
+                    {conversation.map((chat, index) => (<div key={index}>{chat.sender === 'user' ? (<div className="flex items-start gap-3 justify-end"><div className="bg-blue-500 text-white p-3 rounded-lg max-w-xl"><TypewriterText text={chat.query} /></div></div>) : (<div className="flex items-start gap-3"><div className="bg-gray-100 p-3 rounded-lg max-w-xl"><TypewriterText text={chat.response || ''} /></div></div>)}</div>))}
+                  </div>
+                  <div className="flex-shrink-0 pt-6 flex justify-center">
+                      <button onClick={runNextStepInDemo} className="bg-gray-200 hover:bg-gray-300 rounded-full w-16 h-16 text-4xl flex items-center justify-center">🎤</button>
+                  </div>
                 </div>
               </div>
-            </div>
-          </motion.div>
-        )}
-      </AnimatePresence>
-=======
-    <div className="bg-gray-900 text-gray-100 min-h-screen flex flex-col font-sans p-5 sm:p-8 overflow-y-auto">
-      <div
-        className={`transition-all duration-300 ${
-          isPhotoModalOpen ? "blur-sm" : ""
-        }`}
-      >
-        <header className="flex justify-between items-center pb-5 border-b border-gray-700 flex-shrink-0">
-          <div className="text-2xl font-bold">Live Witness</div>
-          <nav className="flex gap-4 sm:gap-6 text-gray-400">
-            <a
-              href="/our-project"
-              className="hover:text-white transition-colors"
-            >
-              Our Project
-            </a>
-            <a
-              href="/meet-your-agents"
-              className="hover:text-white transition-colors"
-            >
-              Meet Your Agents
-            </a>
-            <a href="/settings" className="hover:text-white transition-colors">
-              Settings
-            </a>
-          </nav>
-        </header>
-
-        <main className="flex-grow flex flex-col items-center justify-start pt-10 w-full space-y-8">
-          <Swiper
-            onSwiper={(swiper) => {
-              carouselRef.current = swiper;
-            }}
-            effect={"coverflow"}
-            grabCursor={true}
-            centeredSlides={true}
-            slidesPerView={3}
-            loop={true}
-            autoplay={{ delay: 3000, disableOnInteraction: false }}
-            coverflowEffect={{
-              rotate: 0,
-              stretch: 0,
-              depth: 150,
-              modifier: 1,
-              slideShadows: false,
-            }}
-            pagination={false}
-            modules={[EffectCoverflow, Pagination, Autoplay]}
-            className="w-full max-w-5xl"
-          >
-            {memoryPhotos.map((photo) => (
-              <SwiperSlide key={photo.id}>
-                <div className="flex flex-col items-center justify-center h-full pt-10">
-                  <img
-                    src={photo.imageUrl}
-                    alt={photo.name || ""}
-                    // This changes the image style if it's the one we're highlighting.
-                    className={`w-32 h-32 sm:w-40 sm:h-40 object-cover rounded-xl border-2 transition-all duration-300 ${
-                      highlightedMemoryId === photo.id
-                        ? "border-blue-400 scale-110"
-                        : "border-gray-600"
-                    }`}
-                  />
-                  <span className="block mt-2 text-sm">{photo.name}</span>
-                </div>
-              </SwiperSlide>
-            ))}
-          </Swiper>
-
-          <div className="flex justify-center items-center gap-12 w-full">
-            <div className="flex items-center gap-4">
-              <button
-                onClick={runNextStepInDemo}
-                className="bg-gray-800 hover:bg-gray-700 transition-colors border border-gray-600 rounded-full w-16 h-16 text-4xl flex items-center justify-center flex-shrink-0"
-              >
-                🎤
-              </button>
-              <p className="text-gray-400 italic text-lg">
-                "
-                {currentUserQuery ||
-                  "Click the mic to start the conversation..."}
-                "
-              </p>
-            </div>
-            <button
-              onClick={() => setIsPhotoModalOpen(true)}
-              className="bg-gray-800 hover:bg-gray-700 transition-colors border border-gray-600 rounded-full w-16 h-16 text-4xl flex items-center justify-center flex-shrink-0"
-            >
-              🖼️
-            </button>
-          </div>
-
-          {currentAgentReply && (
-            <div className="mt-4 bg-gray-800 p-6 rounded-lg w-full max-w-3xl border border-gray-700">
-              <strong className="text-blue-400">AI Response:</strong>
-              <p className="mt-2 whitespace-pre-line">{currentAgentReply}</p>
-            </div>
+            </motion.div>
           )}
-        </main>
+        </AnimatePresence>
       </div>
+
+      {/* SHIVANI ADDITION: The modal component itself */}
       <PhotoUploadModal
         isOpen={isPhotoModalOpen}
         onClose={() => setIsPhotoModalOpen(false)}
         onPhotoUpload={(photo) => {
-          // Add the new photo to your memoryPhotos array
-          // api call for storing the image can be added here
+          // This is where you'd handle the uploaded photo data
           console.log("New photo uploaded:", photo);
+          setIsPhotoModalOpen(false); // Close modal after upload
         }}
       />
->>>>>>> 4a3a8320
     </div>
   );
 }